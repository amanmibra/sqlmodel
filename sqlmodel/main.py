import ipaddress
import uuid
import weakref
from datetime import date, datetime, time, timedelta
from decimal import Decimal
from enum import Enum
from pathlib import Path
from typing import (
    AbstractSet,
    Any,
    Callable,
    ClassVar,
    Dict,
    ForwardRef,
    List,
    Mapping,
    Optional,
    Sequence,
    Set,
    Tuple,
    Type,
    TypeVar,
    Union,
    cast,
    overload,
)

from pydantic import BaseConfig, BaseModel
from pydantic.errors import ConfigError, DictError
from pydantic.fields import SHAPE_SINGLETON, ModelField, Undefined, UndefinedType
from pydantic.fields import FieldInfo as PydanticFieldInfo
from pydantic.main import ModelMetaclass, validate_model
from pydantic.typing import NoArgAnyCallable, resolve_annotations
from pydantic.utils import ROOT_KEY, Representation
from sqlalchemy import (
    Boolean,
    Column,
    Date,
    DateTime,
    Float,
    ForeignKey,
    Integer,
    Interval,
    Numeric,
    inspect,
)
from sqlalchemy import Enum as sa_Enum
from sqlalchemy.orm import RelationshipProperty, declared_attr, registry, relationship
from sqlalchemy.orm.attributes import set_attribute
from sqlalchemy.orm.decl_api import DeclarativeMeta
from sqlalchemy.orm.instrumentation import is_instrumented
from sqlalchemy.sql.schema import MetaData
from sqlalchemy.sql.sqltypes import LargeBinary, Time

from .sql.sqltypes import GUID, AutoString

_T = TypeVar("_T")


def __dataclass_transform__(
    *,
    eq_default: bool = True,
    order_default: bool = False,
    kw_only_default: bool = False,
    field_descriptors: Tuple[Union[type, Callable[..., Any]], ...] = (()),
) -> Callable[[_T], _T]:
    return lambda a: a


class FieldInfo(PydanticFieldInfo):
    def __init__(self, default: Any = Undefined, **kwargs: Any) -> None:
        primary_key = kwargs.pop("primary_key", False)
        nullable = kwargs.pop("nullable", Undefined)
        foreign_key = kwargs.pop("foreign_key", Undefined)
        unique = kwargs.pop("unique", False)
        index = kwargs.pop("index", Undefined)
        sa_type = kwargs.pop("sa_type", Undefined)
        sa_column = kwargs.pop("sa_column", Undefined)
        sa_column_args = kwargs.pop("sa_column_args", Undefined)
        sa_column_kwargs = kwargs.pop("sa_column_kwargs", Undefined)
        if sa_column is not Undefined:
            if sa_column_args is not Undefined:
                raise RuntimeError(
                    "Passing sa_column_args is not supported when "
                    "also passing a sa_column"
                )
            if sa_column_kwargs is not Undefined:
                raise RuntimeError(
                    "Passing sa_column_kwargs is not supported when "
                    "also passing a sa_column"
                )
            if primary_key is not Undefined:
                raise RuntimeError(
                    "Passing primary_key is not supported when "
                    "also passing a sa_column"
                )
            if nullable is not Undefined:
                raise RuntimeError(
                    "Passing nullable is not supported when " "also passing a sa_column"
                )
            if foreign_key is not Undefined:
                raise RuntimeError(
                    "Passing foreign_key is not supported when "
                    "also passing a sa_column"
                )
            if unique is not Undefined:
                raise RuntimeError(
                    "Passing unique is not supported when " "also passing a sa_column"
                )
            if index is not Undefined:
                raise RuntimeError(
                    "Passing index is not supported when " "also passing a sa_column"
                )
        super().__init__(default=default, **kwargs)
        self.primary_key = primary_key
        self.nullable = nullable
        self.foreign_key = foreign_key
        self.unique = unique
        self.index = index
        self.sa_type = sa_type
        self.sa_column = sa_column
        self.sa_column_args = sa_column_args
        self.sa_column_kwargs = sa_column_kwargs


class RelationshipInfo(Representation):
    def __init__(
        self,
        *,
        back_populates: Optional[str] = None,
        link_model: Optional[Any] = None,
        sa_relationship: Optional[RelationshipProperty] = None,  # type: ignore
        sa_relationship_args: Optional[Sequence[Any]] = None,
        sa_relationship_kwargs: Optional[Mapping[str, Any]] = None,
    ) -> None:
        if sa_relationship is not None:
            if sa_relationship_args is not None:
                raise RuntimeError(
                    "Passing sa_relationship_args is not supported when "
                    "also passing a sa_relationship"
                )
            if sa_relationship_kwargs is not None:
                raise RuntimeError(
                    "Passing sa_relationship_kwargs is not supported when "
                    "also passing a sa_relationship"
                )
        self.back_populates = back_populates
        self.link_model = link_model
        self.sa_relationship = sa_relationship
        self.sa_relationship_args = sa_relationship_args
        self.sa_relationship_kwargs = sa_relationship_kwargs


@overload
def Field(
    default: Any = Undefined,
    *,
    default_factory: Optional[NoArgAnyCallable] = None,
    alias: Optional[str] = None,
    title: Optional[str] = None,
    description: Optional[str] = None,
    exclude: Union[
        AbstractSet[Union[int, str]], Mapping[Union[int, str], Any], Any
    ] = None,
    include: Union[
        AbstractSet[Union[int, str]], Mapping[Union[int, str], Any], Any
    ] = None,
    const: Optional[bool] = None,
    gt: Optional[float] = None,
    ge: Optional[float] = None,
    lt: Optional[float] = None,
    le: Optional[float] = None,
    multiple_of: Optional[float] = None,
    max_digits: Optional[int] = None,
    decimal_places: Optional[int] = None,
    min_items: Optional[int] = None,
    max_items: Optional[int] = None,
    unique_items: Optional[bool] = None,
    min_length: Optional[int] = None,
    max_length: Optional[int] = None,
    allow_mutation: bool = True,
    regex: Optional[str] = None,
    discriminator: Optional[str] = None,
    repr: bool = True,
    primary_key: Union[bool, UndefinedType] = Undefined,
    foreign_key: Any = Undefined,
    unique: Union[bool, UndefinedType] = Undefined,
    nullable: Union[bool, UndefinedType] = Undefined,
    index: Union[bool, UndefinedType] = Undefined,
    sa_column_args: Union[Sequence[Any], UndefinedType] = Undefined,
    sa_column_kwargs: Union[Mapping[str, Any], UndefinedType] = Undefined,
    schema_extra: Optional[Dict[str, Any]] = None,
) -> Any:
    ...


@overload
def Field(
    default: Any = Undefined,
    *,
    default_factory: Optional[NoArgAnyCallable] = None,
    alias: Optional[str] = None,
    title: Optional[str] = None,
    description: Optional[str] = None,
    exclude: Union[
        AbstractSet[Union[int, str]], Mapping[Union[int, str], Any], Any
    ] = None,
    include: Union[
        AbstractSet[Union[int, str]], Mapping[Union[int, str], Any], Any
    ] = None,
    const: Optional[bool] = None,
    gt: Optional[float] = None,
    ge: Optional[float] = None,
    lt: Optional[float] = None,
    le: Optional[float] = None,
    multiple_of: Optional[float] = None,
    max_digits: Optional[int] = None,
    decimal_places: Optional[int] = None,
    min_items: Optional[int] = None,
    max_items: Optional[int] = None,
    unique_items: Optional[bool] = None,
    min_length: Optional[int] = None,
    max_length: Optional[int] = None,
    allow_mutation: bool = True,
    regex: Optional[str] = None,
    discriminator: Optional[str] = None,
    repr: bool = True,
    sa_column: Union[Column, UndefinedType] = Undefined,  # type: ignore
    schema_extra: Optional[Dict[str, Any]] = None,
) -> Any:
    ...


def Field(
    default: Any = Undefined,
    *,
    default_factory: Optional[NoArgAnyCallable] = None,
    alias: Optional[str] = None,
    title: Optional[str] = None,
    description: Optional[str] = None,
    exclude: Union[
        AbstractSet[Union[int, str]], Mapping[Union[int, str], Any], Any
    ] = None,
    include: Union[
        AbstractSet[Union[int, str]], Mapping[Union[int, str], Any], Any
    ] = None,
    const: Optional[bool] = None,
    gt: Optional[float] = None,
    ge: Optional[float] = None,
    lt: Optional[float] = None,
    le: Optional[float] = None,
    multiple_of: Optional[float] = None,
    max_digits: Optional[int] = None,
    decimal_places: Optional[int] = None,
    min_items: Optional[int] = None,
    max_items: Optional[int] = None,
    unique_items: Optional[bool] = None,
    min_length: Optional[int] = None,
    max_length: Optional[int] = None,
    allow_mutation: bool = True,
    regex: Optional[str] = None,
    discriminator: Optional[str] = None,
    repr: bool = True,
    primary_key: Union[bool, UndefinedType] = Undefined,
    foreign_key: Any = Undefined,
    unique: Union[bool, UndefinedType] = Undefined,
    nullable: Union[bool, UndefinedType] = Undefined,
    index: Union[bool, UndefinedType] = Undefined,
    sa_type: Type[Any] = Undefined,
    sa_column: Union[Column, UndefinedType] = Undefined,  # type: ignore
    sa_column_args: Union[Sequence[Any], UndefinedType] = Undefined,
    sa_column_kwargs: Union[Mapping[str, Any], UndefinedType] = Undefined,
    schema_extra: Optional[Dict[str, Any]] = None,
) -> Any:
    current_schema_extra = schema_extra or {}
    field_info = FieldInfo(
        default,
        default_factory=default_factory,
        alias=alias,
        title=title,
        description=description,
        exclude=exclude,
        include=include,
        const=const,
        gt=gt,
        ge=ge,
        lt=lt,
        le=le,
        multiple_of=multiple_of,
        max_digits=max_digits,
        decimal_places=decimal_places,
        min_items=min_items,
        max_items=max_items,
        unique_items=unique_items,
        min_length=min_length,
        max_length=max_length,
        allow_mutation=allow_mutation,
        regex=regex,
        discriminator=discriminator,
        repr=repr,
        primary_key=primary_key,
        foreign_key=foreign_key,
        unique=unique,
        nullable=nullable,
        index=index,
        sa_type=sa_type,
        sa_column=sa_column,
        sa_column_args=sa_column_args,
        sa_column_kwargs=sa_column_kwargs,
        **current_schema_extra,
    )
    field_info._validate()
    return field_info


@overload
def Relationship(
    *,
    back_populates: Optional[str] = None,
    link_model: Optional[Any] = None,
    sa_relationship_args: Optional[Sequence[Any]] = None,
    sa_relationship_kwargs: Optional[Mapping[str, Any]] = None,
) -> Any:
    ...


@overload
def Relationship(
    *,
    back_populates: Optional[str] = None,
    link_model: Optional[Any] = None,
    sa_relationship: Optional[RelationshipProperty] = None,  # type: ignore
) -> Any:
    ...


def Relationship(
    *,
    back_populates: Optional[str] = None,
    link_model: Optional[Any] = None,
    sa_relationship: Optional[RelationshipProperty] = None,  # type: ignore
    sa_relationship_args: Optional[Sequence[Any]] = None,
    sa_relationship_kwargs: Optional[Mapping[str, Any]] = None,
) -> Any:
    relationship_info = RelationshipInfo(
        back_populates=back_populates,
        link_model=link_model,
        sa_relationship=sa_relationship,
        sa_relationship_args=sa_relationship_args,
        sa_relationship_kwargs=sa_relationship_kwargs,
    )
    return relationship_info


@__dataclass_transform__(kw_only_default=True, field_descriptors=(Field, FieldInfo))
class SQLModelMetaclass(ModelMetaclass, DeclarativeMeta):
    __sqlmodel_relationships__: Dict[str, RelationshipInfo]
    __config__: Type[BaseConfig]
    __fields__: Dict[str, ModelField]

    # Replicate SQLAlchemy
    def __setattr__(cls, name: str, value: Any) -> None:
        if getattr(cls.__config__, "table", False):
            DeclarativeMeta.__setattr__(cls, name, value)
        else:
            super().__setattr__(name, value)

    def __delattr__(cls, name: str) -> None:
        if getattr(cls.__config__, "table", False):
            DeclarativeMeta.__delattr__(cls, name)
        else:
            super().__delattr__(name)

    # From Pydantic
    def __new__(
        cls,
        name: str,
        bases: Tuple[Type[Any], ...],
        class_dict: Dict[str, Any],
        **kwargs: Any,
    ) -> Any:
        relationships: Dict[str, RelationshipInfo] = {}
        dict_for_pydantic = {}
        original_annotations = resolve_annotations(
            class_dict.get("__annotations__", {}), class_dict.get("__module__", None)
        )
        pydantic_annotations = {}
        relationship_annotations = {}
        for k, v in class_dict.items():
            if isinstance(v, RelationshipInfo):
                relationships[k] = v
            else:
                dict_for_pydantic[k] = v
        for k, v in original_annotations.items():
            if k in relationships:
                relationship_annotations[k] = v
            else:
                pydantic_annotations[k] = v
        dict_used = {
            **dict_for_pydantic,
            "__weakref__": None,
            "__sqlmodel_relationships__": relationships,
            "__annotations__": pydantic_annotations,
        }
        # Duplicate logic from Pydantic to filter config kwargs because if they are
        # passed directly including the registry Pydantic will pass them over to the
        # superclass causing an error
        allowed_config_kwargs: Set[str] = {
            key
            for key in dir(BaseConfig)
            if not (
                key.startswith("__") and key.endswith("__")
            )  # skip dunder methods and attributes
        }
        pydantic_kwargs = kwargs.copy()
        config_kwargs = {
            key: pydantic_kwargs.pop(key)
            for key in pydantic_kwargs.keys() & allowed_config_kwargs
        }
        new_cls = super().__new__(cls, name, bases, dict_used, **config_kwargs)
        new_cls.__annotations__ = {
            **relationship_annotations,
            **pydantic_annotations,
            **new_cls.__annotations__,
        }

        def get_config(name: str) -> Any:
            config_class_value = getattr(new_cls.__config__, name, Undefined)
            if config_class_value is not Undefined:
                return config_class_value
            kwarg_value = kwargs.get(name, Undefined)
            if kwarg_value is not Undefined:
                return kwarg_value
            return Undefined

        config_table = get_config("table")
        if config_table is True:
            # If it was passed by kwargs, ensure it's also set in config
            new_cls.__config__.table = config_table
            for k, v in new_cls.__fields__.items():
                col = get_column_from_field(v)
                setattr(new_cls, k, col)
            # Set a config flag to tell FastAPI that this should be read with a field
            # in orm_mode instead of preemptively converting it to a dict.
            # This could be done by reading new_cls.__config__.table in FastAPI, but
            # that's very specific about SQLModel, so let's have another config that
            # other future tools based on Pydantic can use.
            new_cls.__config__.read_with_orm_mode = True

        config_registry = get_config("registry")
        if config_registry is not Undefined:
            config_registry = cast(registry, config_registry)
            # If it was passed by kwargs, ensure it's also set in config
            new_cls.__config__.registry = config_table
            setattr(new_cls, "_sa_registry", config_registry)  # noqa: B010
            setattr(new_cls, "metadata", config_registry.metadata)  # noqa: B010
            setattr(new_cls, "__abstract__", True)  # noqa: B010
        return new_cls

    # Override SQLAlchemy, allow both SQLAlchemy and plain Pydantic models
    def __init__(
        cls, classname: str, bases: Tuple[type, ...], dict_: Dict[str, Any], **kw: Any
    ) -> None:
        # Only one of the base classes (or the current one) should be a table model
        # this allows FastAPI cloning a SQLModel for the response_model without
        # trying to create a new SQLAlchemy, for a new table, with the same name, that
        # triggers an error
        base_is_table = False
        for base in bases:
            config = getattr(base, "__config__")  # noqa: B009
            if config and getattr(config, "table", False):
                base_is_table = True
                break
        if getattr(cls.__config__, "table", False) and not base_is_table:
            for rel_name, rel_info in cls.__sqlmodel_relationships__.items():
                if rel_info.sa_relationship:
                    # There's a SQLAlchemy relationship declared, that takes precedence
                    # over anything else, use that and continue with the next attribute
                    setattr(cls, rel_name, rel_info.sa_relationship)  # Fix #315
                    continue
                ann = cls.__annotations__[rel_name]
                temp_field = ModelField.infer(
                    name=rel_name,
                    value=rel_info,
                    annotation=ann,
                    class_validators=None,
                    config=BaseConfig,
                )
                relationship_to = temp_field.type_
                if isinstance(temp_field.type_, ForwardRef):
                    relationship_to = temp_field.type_.__forward_arg__
                rel_kwargs: Dict[str, Any] = {}
                if rel_info.back_populates:
                    rel_kwargs["back_populates"] = rel_info.back_populates
                if rel_info.link_model:
                    ins = inspect(rel_info.link_model)
                    local_table = getattr(ins, "local_table")  # noqa: B009
                    if local_table is None:
                        raise RuntimeError(
                            "Couldn't find the secondary table for "
                            f"model {rel_info.link_model}"
                        )
                    rel_kwargs["secondary"] = local_table
                rel_args: List[Any] = []
                if rel_info.sa_relationship_args:
                    rel_args.extend(rel_info.sa_relationship_args)
                if rel_info.sa_relationship_kwargs:
                    rel_kwargs.update(rel_info.sa_relationship_kwargs)
                rel_value: RelationshipProperty = relationship(  # type: ignore
                    relationship_to, *rel_args, **rel_kwargs
                )
                setattr(cls, rel_name, rel_value)  # Fix #315
            # SQLAlchemy no longer uses dict_
            # Ref: https://github.com/sqlalchemy/sqlalchemy/commit/428ea01f00a9cc7f85e435018565eb6da7af1b77
            # Tag: 1.4.36
            DeclarativeMeta.__init__(cls, classname, bases, dict_, **kw)
        else:
            ModelMetaclass.__init__(cls, classname, bases, dict_, **kw)


def get_sqlalchemy_type(field: ModelField) -> Any:
<<<<<<< HEAD
    if hasattr(field.field_info, "sa_type"):
        if not issubclass(type(field.field_info.sa_type), type(Undefined)):
            return field.field_info.sa_type
    if issubclass(field.type_, str):
        if field.field_info.max_length:
            return AutoString(length=field.field_info.max_length)
        return AutoString
    if issubclass(field.type_, float):
        return Float
    if issubclass(field.type_, bool):
        return Boolean
    if issubclass(field.type_, int):
        return Integer
    if issubclass(field.type_, datetime):
        return DateTime
    if issubclass(field.type_, date):
        return Date
    if issubclass(field.type_, timedelta):
        return Interval
    if issubclass(field.type_, time):
        return Time
    if issubclass(field.type_, Enum):
        return sa_Enum(field.type_)
    if issubclass(field.type_, bytes):
        return LargeBinary
    if issubclass(field.type_, Decimal):
        return Numeric(
            precision=getattr(field.type_, "max_digits", None),
            scale=getattr(field.type_, "decimal_places", None),
        )
    if issubclass(field.type_, ipaddress.IPv4Address):
        return AutoString
    if issubclass(field.type_, ipaddress.IPv4Network):
        return AutoString
    if issubclass(field.type_, ipaddress.IPv6Address):
        return AutoString
    if issubclass(field.type_, ipaddress.IPv6Network):
        return AutoString
    if issubclass(field.type_, Path):
        return AutoString
    if issubclass(field.type_, uuid.UUID):
        return GUID
=======
    if isinstance(field.type_, type) and field.shape == SHAPE_SINGLETON:
        # Check enums first as an enum can also be a str, needed by Pydantic/FastAPI
        if issubclass(field.type_, Enum):
            return sa_Enum(field.type_)
        if issubclass(field.type_, str):
            if field.field_info.max_length:
                return AutoString(length=field.field_info.max_length)
            return AutoString
        if issubclass(field.type_, float):
            return Float
        if issubclass(field.type_, bool):
            return Boolean
        if issubclass(field.type_, int):
            return Integer
        if issubclass(field.type_, datetime):
            return DateTime
        if issubclass(field.type_, date):
            return Date
        if issubclass(field.type_, timedelta):
            return Interval
        if issubclass(field.type_, time):
            return Time
        if issubclass(field.type_, bytes):
            return LargeBinary
        if issubclass(field.type_, Decimal):
            return Numeric(
                precision=getattr(field.type_, "max_digits", None),
                scale=getattr(field.type_, "decimal_places", None),
            )
        if issubclass(field.type_, ipaddress.IPv4Address):
            return AutoString
        if issubclass(field.type_, ipaddress.IPv4Network):
            return AutoString
        if issubclass(field.type_, ipaddress.IPv6Address):
            return AutoString
        if issubclass(field.type_, ipaddress.IPv6Network):
            return AutoString
        if issubclass(field.type_, Path):
            return AutoString
        if issubclass(field.type_, uuid.UUID):
            return GUID
>>>>>>> c557cf6d
    raise ValueError(f"The field {field.name} has no matching SQLAlchemy type")


def get_column_from_field(field: ModelField) -> Column:  # type: ignore
    sa_column = getattr(field.field_info, "sa_column", Undefined)
    if isinstance(sa_column, Column):
        return sa_column
    sa_type = get_sqlalchemy_type(field)
    primary_key = getattr(field.field_info, "primary_key", Undefined)
    if primary_key is Undefined:
        primary_key = False
    index = getattr(field.field_info, "index", Undefined)
    if index is Undefined:
        index = False
    nullable = not primary_key and _is_field_noneable(field)
    # Override derived nullability if the nullable property is set explicitly
    # on the field
    field_nullable = getattr(field.field_info, "nullable", Undefined)  # noqa: B009
    if field_nullable != Undefined:
        assert not isinstance(field_nullable, UndefinedType)
        nullable = field_nullable
    args = []
    foreign_key = getattr(field.field_info, "foreign_key", Undefined)
    if foreign_key is Undefined:
        foreign_key = None
    unique = getattr(field.field_info, "unique", Undefined)
    if unique is Undefined:
        unique = False
    if foreign_key:
        assert isinstance(foreign_key, str)
        args.append(ForeignKey(foreign_key))
    kwargs = {
        "primary_key": primary_key,
        "nullable": nullable,
        "index": index,
        "unique": unique,
    }
    sa_default = Undefined
    if field.field_info.default_factory:
        sa_default = field.field_info.default_factory
    elif field.field_info.default is not Undefined:
        sa_default = field.field_info.default
    if sa_default is not Undefined:
        kwargs["default"] = sa_default
    sa_column_args = getattr(field.field_info, "sa_column_args", Undefined)
    if sa_column_args is not Undefined:
        args.extend(list(cast(Sequence[Any], sa_column_args)))
    sa_column_kwargs = getattr(field.field_info, "sa_column_kwargs", Undefined)
    if sa_column_kwargs is not Undefined:
        kwargs.update(cast(Dict[Any, Any], sa_column_kwargs))
    return Column(sa_type, *args, **kwargs)  # type: ignore


class_registry = weakref.WeakValueDictionary()  # type: ignore

default_registry = registry()


def _value_items_is_true(v: Any) -> bool:
    # Re-implement Pydantic's ValueItems.is_true() as it hasn't been released as of
    # the current latest, Pydantic 1.8.2
    return v is True or v is ...


_TSQLModel = TypeVar("_TSQLModel", bound="SQLModel")


class SQLModel(BaseModel, metaclass=SQLModelMetaclass, registry=default_registry):
    # SQLAlchemy needs to set weakref(s), Pydantic will set the other slots values
    __slots__ = ("__weakref__",)
    __tablename__: ClassVar[Union[str, Callable[..., str]]]
    __sqlmodel_relationships__: ClassVar[Dict[str, RelationshipProperty]]  # type: ignore
    __name__: ClassVar[str]
    metadata: ClassVar[MetaData]

    class Config:
        orm_mode = True

    def __new__(cls, *args: Any, **kwargs: Any) -> Any:
        new_object = super().__new__(cls)
        # SQLAlchemy doesn't call __init__ on the base class
        # Ref: https://docs.sqlalchemy.org/en/14/orm/constructors.html
        # Set __fields_set__ here, that would have been set when calling __init__
        # in the Pydantic model so that when SQLAlchemy sets attributes that are
        # added (e.g. when querying from DB) to the __fields_set__, this already exists
        object.__setattr__(new_object, "__fields_set__", set())
        return new_object

    def __init__(__pydantic_self__, **data: Any) -> None:
        # Uses something other than `self` the first arg to allow "self" as a
        # settable attribute
        values, fields_set, validation_error = validate_model(
            __pydantic_self__.__class__, data
        )
        # Only raise errors if not a SQLModel model
        if (
            not getattr(__pydantic_self__.__config__, "table", False)
            and validation_error
        ):
            raise validation_error
        # Do not set values as in Pydantic, pass them through setattr, so SQLAlchemy
        # can handle them
        # object.__setattr__(__pydantic_self__, '__dict__', values)
        for key, value in values.items():
            setattr(__pydantic_self__, key, value)
        object.__setattr__(__pydantic_self__, "__fields_set__", fields_set)
        non_pydantic_keys = data.keys() - values.keys()
        for key in non_pydantic_keys:
            if key in __pydantic_self__.__sqlmodel_relationships__:
                setattr(__pydantic_self__, key, data[key])

    def __setattr__(self, name: str, value: Any) -> None:
        if name in {"_sa_instance_state"}:
            self.__dict__[name] = value
            return
        else:
            # Set in SQLAlchemy, before Pydantic to trigger events and updates
            if getattr(self.__config__, "table", False) and is_instrumented(self, name):
                set_attribute(self, name, value)
            # Set in Pydantic model to trigger possible validation changes, only for
            # non relationship values
            if name not in self.__sqlmodel_relationships__:
                super().__setattr__(name, value)

    @classmethod
    def from_orm(
        cls: Type[_TSQLModel], obj: Any, update: Optional[Dict[str, Any]] = None
    ) -> _TSQLModel:
        # Duplicated from Pydantic
        if not cls.__config__.orm_mode:
            raise ConfigError(
                "You must have the config attribute orm_mode=True to use from_orm"
            )
        obj = {ROOT_KEY: obj} if cls.__custom_root_type__ else cls._decompose_class(obj)
        # SQLModel, support update dict
        if update is not None:
            obj = {**obj, **update}
        # End SQLModel support dict
        if not getattr(cls.__config__, "table", False):
            # If not table, normal Pydantic code
            m: _TSQLModel = cls.__new__(cls)
        else:
            # If table, create the new instance normally to make SQLAlchemy create
            # the _sa_instance_state attribute
            m = cls()
        values, fields_set, validation_error = validate_model(cls, obj)
        if validation_error:
            raise validation_error
        # Updated to trigger SQLAlchemy internal handling
        if not getattr(cls.__config__, "table", False):
            object.__setattr__(m, "__dict__", values)
        else:
            for key, value in values.items():
                setattr(m, key, value)
        # Continue with standard Pydantic logic
        object.__setattr__(m, "__fields_set__", fields_set)
        m._init_private_attributes()
        return m

    @classmethod
    def parse_obj(
        cls: Type[_TSQLModel], obj: Any, update: Optional[Dict[str, Any]] = None
    ) -> _TSQLModel:
        obj = cls._enforce_dict_if_root(obj)
        # SQLModel, support update dict
        if update is not None:
            obj = {**obj, **update}
        # End SQLModel support dict
        return super().parse_obj(obj)

    def __repr_args__(self) -> Sequence[Tuple[Optional[str], Any]]:
        # Don't show SQLAlchemy private attributes
        return [
            (k, v)
            for k, v in super().__repr_args__()
            if not (isinstance(k, str) and k.startswith("_sa_"))
        ]

    # From Pydantic, override to enforce validation with dict
    @classmethod
    def validate(cls: Type[_TSQLModel], value: Any) -> _TSQLModel:
        if isinstance(value, cls):
            return value.copy() if cls.__config__.copy_on_model_validation else value

        value = cls._enforce_dict_if_root(value)
        if isinstance(value, dict):
            values, fields_set, validation_error = validate_model(cls, value)
            if validation_error:
                raise validation_error
            model = cls(**value)
            # Reset fields set, this would have been done in Pydantic in __init__
            object.__setattr__(model, "__fields_set__", fields_set)
            return model
        elif cls.__config__.orm_mode:
            return cls.from_orm(value)
        elif cls.__custom_root_type__:
            return cls.parse_obj(value)
        else:
            try:
                value_as_dict = dict(value)
            except (TypeError, ValueError) as e:
                raise DictError() from e
            return cls(**value_as_dict)

    # From Pydantic, override to only show keys from fields, omit SQLAlchemy attributes
    def _calculate_keys(
        self,
        include: Optional[Mapping[Union[int, str], Any]],
        exclude: Optional[Mapping[Union[int, str], Any]],
        exclude_unset: bool,
        update: Optional[Dict[str, Any]] = None,
    ) -> Optional[AbstractSet[str]]:
        if include is None and exclude is None and not exclude_unset:
            # Original in Pydantic:
            # return None
            # Updated to not return SQLAlchemy attributes
            # Do not include relationships as that would easily lead to infinite
            # recursion, or traversing the whole database
            return self.__fields__.keys()  # | self.__sqlmodel_relationships__.keys()

        keys: AbstractSet[str]
        if exclude_unset:
            keys = self.__fields_set__.copy()
        else:
            # Original in Pydantic:
            # keys = self.__dict__.keys()
            # Updated to not return SQLAlchemy attributes
            # Do not include relationships as that would easily lead to infinite
            # recursion, or traversing the whole database
            keys = self.__fields__.keys()  # | self.__sqlmodel_relationships__.keys()
        if include is not None:
            keys &= include.keys()

        if update:
            keys -= update.keys()

        if exclude:
            keys -= {k for k, v in exclude.items() if _value_items_is_true(v)}

        return keys

    @declared_attr  # type: ignore
    def __tablename__(cls) -> str:
        return cls.__name__.lower()


def _is_field_noneable(field: ModelField) -> bool:
    if not field.required:
        # Taken from [Pydantic](https://github.com/samuelcolvin/pydantic/blob/v1.8.2/pydantic/fields.py#L946-L947)
        return field.allow_none and (
            field.shape != SHAPE_SINGLETON or not field.sub_fields
        )
    return False<|MERGE_RESOLUTION|>--- conflicted
+++ resolved
@@ -519,50 +519,9 @@
 
 
 def get_sqlalchemy_type(field: ModelField) -> Any:
-<<<<<<< HEAD
     if hasattr(field.field_info, "sa_type"):
         if not issubclass(type(field.field_info.sa_type), type(Undefined)):
             return field.field_info.sa_type
-    if issubclass(field.type_, str):
-        if field.field_info.max_length:
-            return AutoString(length=field.field_info.max_length)
-        return AutoString
-    if issubclass(field.type_, float):
-        return Float
-    if issubclass(field.type_, bool):
-        return Boolean
-    if issubclass(field.type_, int):
-        return Integer
-    if issubclass(field.type_, datetime):
-        return DateTime
-    if issubclass(field.type_, date):
-        return Date
-    if issubclass(field.type_, timedelta):
-        return Interval
-    if issubclass(field.type_, time):
-        return Time
-    if issubclass(field.type_, Enum):
-        return sa_Enum(field.type_)
-    if issubclass(field.type_, bytes):
-        return LargeBinary
-    if issubclass(field.type_, Decimal):
-        return Numeric(
-            precision=getattr(field.type_, "max_digits", None),
-            scale=getattr(field.type_, "decimal_places", None),
-        )
-    if issubclass(field.type_, ipaddress.IPv4Address):
-        return AutoString
-    if issubclass(field.type_, ipaddress.IPv4Network):
-        return AutoString
-    if issubclass(field.type_, ipaddress.IPv6Address):
-        return AutoString
-    if issubclass(field.type_, ipaddress.IPv6Network):
-        return AutoString
-    if issubclass(field.type_, Path):
-        return AutoString
-    if issubclass(field.type_, uuid.UUID):
-        return GUID
-=======
     if isinstance(field.type_, type) and field.shape == SHAPE_SINGLETON:
         # Check enums first as an enum can also be a str, needed by Pydantic/FastAPI
         if issubclass(field.type_, Enum):
@@ -604,7 +563,6 @@
             return AutoString
         if issubclass(field.type_, uuid.UUID):
             return GUID
->>>>>>> c557cf6d
     raise ValueError(f"The field {field.name} has no matching SQLAlchemy type")
 
 
