--- conflicted
+++ resolved
@@ -375,13 +375,9 @@
             ModelMetaclass.__init__(cls, classname, bases, dict_, **kw)
 
 
-<<<<<<< HEAD
 def get_sqlachemy_type(field: ModelField) -> Any:
     if not issubclass(type(field.field_info.sa_type), type(Undefined)):
         return field.field_info.sa_type
-=======
-def get_sqlalchemy_type(field: ModelField) -> Any:
->>>>>>> 5fa9062e
     if issubclass(field.type_, str):
         if field.field_info.max_length:
             return AutoString(length=field.field_info.max_length)
